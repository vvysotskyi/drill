---
title: "Apache Drill in 10 Minutes"
parent: "Install Drill"
---
* Objective
* A Few Bits About Apache Drill
* Process Overview
* Install Drill
  * Installing Drill on Linux
  * Installing Drill on Mac OS X
  * Installing Drill on Windows 
* Start Drill 
* Query Sample Data 
* Summary 
* Next Steps
* More Information

## Objective

Use Apache Drill to query sample data in 10 minutes. For simplicity, you’ll
run Drill in _embedded_ mode rather than _distributed_ mode to try out Drill
without having to perform any setup tasks.

## A Few Bits About Apache Drill

Drill is a clustered, powerful MPP (Massively Parallel Processing) query
engine for Hadoop that can process petabytes of data, fast. Drill is useful
for short, interactive ad-hoc queries on large-scale data sets. Drill is
capable of querying nested data in formats like JSON and Parquet and
performing dynamic schema discovery. Drill does not require a centralized
metadata repository.

### **_Dynamic schema discovery_**

Drill does not require schema or type specification for data in order to start
the query execution process. Drill starts data processing in record-batches
and discovers the schema during processing. Self-describing data formats such
as Parquet, JSON, AVRO, and NoSQL databases have schema specified as part of
the data itself, which Drill leverages dynamically at query time. Because
schema can change over the course of a Drill query, all Drill operators are
designed to reconfigure themselves when schemas change.

### **_Flexible data model_**

Drill allows access to nested data attributes, just like SQL columns, and
provides intuitive extensions to easily operate on them. From an architectural
point of view, Drill provides a flexible hierarchical columnar data model that
can represent complex, highly dynamic and evolving data models. Drill allows
for efficient processing of these models without the need to flatten or
materialize them at design time or at execution time. Relational data in Drill
is treated as a special or simplified case of complex/multi-structured data.

### **_De-centralized metadata_**

Drill does not have a centralized metadata requirement. You do not need to
create and manage tables and views in a metadata repository, or rely on a
database administrator group for such a function. Drill metadata is derived
from the storage plugins that correspond to data sources. Storage plugins
provide a spectrum of metadata ranging from full metadata (Hive), partial
metadata (HBase), or no central metadata (files). De-centralized metadata
means that Drill is NOT tied to a single Hive repository. You can query
multiple Hive repositories at once and then combine the data with information
from HBase tables or with a file in a distributed file system. You can also
use SQL DDL syntax to create metadata within Drill, which gets organized just
like a traditional database. Drill metadata is accessible through the ANSI
standard INFORMATION_SCHEMA database.

### **_Extensibility_**

Drill provides an extensible architecture at all layers, including the storage
plugin, query, query optimization/execution, and client API layers. You can
customize any layer for the specific needs of an organization or you can
extend the layer to a broader array of use cases. Drill provides a built in
classpath scanning and plugin concept to add additional storage plugins,
functions, and operators with minimal configuration.

## Process Overview

Download the Apache Drill archive and extract the contents to a directory on
your machine. The Apache Drill archive contains sample JSON and Parquet files
that you can query immediately.

Query the sample JSON and parquet files using SQLLine. SQLLine is a pure-Java
console-based utility for connecting to relational databases and executing SQL
commands. SQLLine is used as the shell for Drill. Drill follows the ANSI SQL:
2011 standard with a few extensions for nested data formats.

### Prerequisite

You must have the following software installed on your machine to run Drill:

<table ><tbody><tr><td ><strong>Software</strong></td><td ><strong>Description</strong></td></tr><tr><td ><a href="http://www.oracle.com/technetwork/java/javase/downloads/jdk7-downloads-1880260.html" class="external-link" rel="nofollow">Oracle JDK version 7</a></td><td >A set of programming tools for developing Java applications.</td></tr></tbody></table>

  
### Prerequisite Validation

Run the following command to verify that the system meets the software
prerequisite:
<table ><tbody><tr><td ><strong>Command </strong></td><td ><strong>Example Output</strong></td></tr><tr><td ><code>java –version</code></td><td ><code>java version &quot;1.7.0_65&quot;</code><br /><code>Java(TM) SE Runtime Environment (build 1.7.0_65-b19)</code><br /><code>Java HotSpot(TM) 64-Bit Server VM (build 24.65-b04, mixed mode)</code></td></tr></tbody></table>
  
## Install Drill

You can install Drill on a machine running Linux, Mac OS X, or Windows.  

### Installing Drill on Linux

Complete the following steps to install Drill:

  1. Issue the following command to download the latest, stable version of Apache Drill to a directory on your machine:
        
        wget http://www.apache.org/dyn/closer.cgi/drill/drill-0.7.0/apache-drill-0.7.0.tar.gz
  2. Issue the following command to create a new directory to which you can extract the contents of the Drill `tar.gz` file:
  
        sudo mkdir -p /opt/drill
  3. Navigate to the directory where you downloaded the Drill `tar.gz` file.
  4. Issue the following command to extract the contents of the Drill `tar.gz` file:
  
        sudo tar -xvzf apache-drill-<version>.tar.gz -C /opt/drill
  5. Issue the following command to navigate to the Drill installation directory:
  
        cd /opt/drill/apache-drill-<version>

At this point, you can [start Drill](/docs/apache-drill-in-10-minutes#start-drill).

### Installing Drill on Mac OS X

Complete the following steps to install Drill:

  1. Open a Terminal window, and create a `drill` directory inside your home directory (or in some other location if you prefer).
  
     **Example**

        $ pwd
        /Users/max
        $ mkdir drill
        $ cd drill
        $ pwd
        /Users/max/drill
  2. Click the following link to download the latest, stable version of Apache Drill:  
      [http://www.apache.org/dyn/closer.cgi/drill/drill-0.7.0/apache-drill-0.7.0.tar.gz](http://www.apache.org/dyn/closer.cgi/drill/drill-0.7.0/apache-drill-0.7.0.tar.gz)
  3. Open the downloaded `TAR` file with the Mac Archive utility or a similar tool for unzipping files.
  4. Move the resulting `apache-drill-<version>` folder into the `drill` directory that you created.
  5. Issue the following command to navigate to the `apache-drill-<version>` directory:
  
        cd /Users/max/drill/apache-drill-<version>

At this point, you can [start Drill](/docs/apache-drill-in-10-minutes/#start-drill).

### Installing Drill on Windows

You can install Drill on Windows 7 or 8. To install Drill on Windows, you must
have JDK 7, and you must set the `JAVA_HOME` path in the Windows Environment
Variables. You must also have a utility, such as
[7-zip](http://www.7-zip.org/), installed on your machine. These instructions
assume that the [7-zip](http://www.7-zip.org/) decompression utility is
installed to extract a Drill archive file that you download.

#### Setting JAVA_HOME

Complete the following steps to set `JAVA_HOME`:

  1. Navigate to `Control Panel\All Control Panel Items\System`, and select **Advanced System Settings**. The System Properties window appears.
  2. On the Advanced tab, click **Environment Variables**. The Environment Variables window appears.
  3. Add/Edit `JAVA_HOME` to point to the location where the JDK software is located.
  
       **Example**
       
        C:\Program Files\Java\jdk1.7.0_65
  4. Click **OK** to exit the windows.

#### Installing Drill

Complete the following steps to install Drill:

  1. Create a `drill` directory on your `C:\` drive, (or in some other location if you prefer).
  
       **Example**
       
         C:\drill
     Do not include spaces in your directory path. If you include spaces in the
directory path, Drill fails to run.
  2. Click the following link to download the latest, stable version of Apache Drill: 
      [http://www.apache.org/dyn/closer.cgi/drill/drill-0.7.0/apache-drill-0.7.0.tar.gz](http://www.apache.org/dyn/closer.cgi/drill/drill-0.7.0/apache-drill-0.7.0.tar.gz)
  3. Move the `apache-drill-<version>.tar.gz` file to the `drill` directory that you created on your `C:\` drive.
  4. Unzip the `TAR.GZ` file and the resulting `TAR` file.
     1. Right-click `apache-drill-<version>.tar.gz,` and select `7-Zip>Extract Here`. The utility extracts the `apache-drill-<version>.tar` file.
     2. Right-click `apache-drill-<version>.tar`, and select ` 7-Zip>Extract Here`. The utility extracts the `apache-drill-<version> `folder.
  5. Open the `apache-drill-<version>` folder.
  6. Open the `bin` folder, and double-click on the `sqlline.bat` file. The Windows command prompt opens.
  7. At the `sqlline>` prompt, type `!connect jdbc:drill:zk=local` and then press `Enter`.
  8. Enter the username and password.
     1. When prompted, enter the user name `admin` and then press Enter.
     2. When prompted, enter the password `admin` and then press Enter. The cursor blinks for a few seconds and then `0: jdbc:drill:zk=local>` displays in the prompt.

At this point, you can submit queries to Drill. Refer to the [Query Sample Dat
a](/docs/apache-drill-in-10-minutes#query-sample-data) section of this document.

## Start Drill

Launch SQLLine, the Drill shell, to start and run Drill in embedded mode.
Launching SQLLine automatically starts a new Drillbit within the shell. In a
production environment, Drillbits are the daemon processes that run on each
node in a Drill cluster.

Complete the following steps to launch SQLLine and start Drill:

  1. Verify that you are in the Drill installation directory.  
Example: `~/apache-drill-<version>`

  2. Issue the following command to launch SQLLine:

        bin/sqlline -u jdbc:drill:zk=local

     `-u` is a JDBC connection string that directs SQLLine to connect to Drill. It
also starts a local Drillbit. If you are connecting to an Apache Drill
cluster, the value of `zk=` would be a list of Zookeeper quorum nodes. For
more information about how to run Drill in clustered mode, go to [Deploying
Apache Drill in a Clustered Environment](/docs/deploying-apache-drill-in-a-clustered-environment).

When SQLLine starts, the system displays the following prompt:  
`0: jdbc:drill:zk=local>`

Issue the following command when you want to exit SQLLine:

    !quit


## Query Sample Data

Your Drill installation includes a `sample-date` directory with JSON and
Parquet files that you can query. The local file system on your machine is
configured as the `dfs` storage plugin instance by default when you install
Drill in embedded mode. For more information about storage plugin
configuration, refer to [Storage Plugin Registration](/docs/connect-to-data-sources).

Use SQL syntax to query the sample `JSON` and `Parquet` files in the `sample-
data` directory on your local file system.

### Querying a JSON File

A sample JSON file, `employee.json`, contains fictitious employee data.

To view the data in the `employee.json` file, submit the following SQL query
to Drill:
    
    0: jdbc:drill:zk=local> SELECT * FROM cp.`employee.json`;

The query returns the following results:

**Example of partial output**

    +-------------+------------+------------+------------+-------------+-----------+
    | employee_id | full_name  | first_name | last_name  | position_id | position_ |
    +-------------+------------+------------+------------+-------------+-----------+
    | 1101        | Steve Eurich | Steve      | Eurich         | 16          | Store T |
    | 1102        | Mary Pierson | Mary       | Pierson    | 16          | Store T |
    | 1103        | Leo Jones  | Leo        | Jones      | 16          | Store Tem |
    | 1104        | Nancy Beatty | Nancy      | Beatty     | 16          | Store T |
    | 1105        | Clara McNight | Clara      | McNight    | 16          | Store  |
    | 1106        | Marcella Isaacs | Marcella   | Isaacs     | 17          | Stor |
    | 1107        | Charlotte Yonce | Charlotte  | Yonce      | 17          | Stor |
    | 1108        | Benjamin Foster | Benjamin   | Foster     | 17          | Stor |
    | 1109        | John Reed  | John       | Reed       | 17          | Store Per |
    | 1110        | Lynn Kwiatkowski | Lynn       | Kwiatkowski | 17          | St |
    | 1111        | Donald Vann | Donald     | Vann       | 17          | Store Pe |
    | 1112        | William Smith | William    | Smith      | 17          | Store  |
    | 1113        | Amy Hensley | Amy        | Hensley    | 17          | Store Pe |
    | 1114        | Judy Owens | Judy       | Owens      | 17          | Store Per |
    | 1115        | Frederick Castillo | Frederick  | Castillo   | 17          | S |
    | 1116        | Phil Munoz | Phil       | Munoz      | 17          | Store Per |
    | 1117        | Lori Lightfoot | Lori       | Lightfoot  | 17          | Store |
    +-------------+------------+------------+------------+-------------+-----------+
    1,155 rows selected (0.762 seconds)
    0: jdbc:drill:zk=local>

### Querying a Parquet File

Query the `region.parquet` and `nation.parquet` files in the `sample-data`
directory on your local file system.

#### Region File

If you followed the Apache Drill in 10 Minutes instructions to install Drill
in embedded mode, the path to the parquet file varies between operating
systems.

**Note:** When you enter the query, include the version of Drill that you are currently running. 

To view the data in the `region.parquet` file, issue the query appropriate for
your operating system:

* Linux  

        SELECT * FROM dfs.`/opt/drill/apache-drill-<version>/sample-data/region.parquet`;
* Mac OS X
  
        SELECT * FROM dfs.`/Users/max/drill/apache-drill-<version>/sample-data/region.parquet`;
* Windows  
        
        SELECT * FROM dfs.`C:\drill\apache-drill-<version>\sample-data\region.parquet`;

The query returns the following results:

    +------------+------------+
    |   EXPR$0   |   EXPR$1   |
    +------------+------------+
    | AFRICA     | lar deposits. blithely final packages cajole. regular waters ar |
    | AMERICA    | hs use ironic, even requests. s |
    | ASIA       | ges. thinly even pinto beans ca |
    | EUROPE     | ly final courts cajole furiously final excuse |
    | MIDDLE EAST | uickly special accounts cajole carefully blithely close reques |
    +------------+------------+
    5 rows selected (0.165 seconds)
    0: jdbc:drill:zk=local>

#### Nation File

If you followed the Apache Drill in 10 Minutes instructions to install Drill
in embedded mode, the path to the parquet file varies between operating
systems.

**Note:** When you enter the query, include the version of Drill that you are currently running. 

To view the data in the `nation.parquet` file, issue the query appropriate for
your operating system:

* Linux  

          SELECT * FROM dfs.`/opt/drill/apache-drill-<version>/sample-data/nation.parquet`;
* Mac OS X
  
          SELECT * FROM dfs.`/Users/max/drill/apache-drill-<version>/sample-data/nation.parquet`;

* Windows 
 
          SELECT * FROM dfs.`C:\drill\apache-drill-<version>\sample-data\nation.parquet`;

The query returns the following results:

## Summary

Now you know a bit about Apache Drill. To summarize, you have completed the
following tasks:

  * Learned that Apache Drill supports nested data, schema-less execution, and decentralized metadata.
  * Downloaded and installed Apache Drill.
  * Invoked SQLLine with Drill in embedded mode.
  * Queried the sample JSON file, `employee.json`, to view its data.
  * Queried the sample `region.parquet` file to view its data.
  * Queried the sample `nation.parquet` file to view its data.

## Next Steps

Now that you have an idea about what Drill can do, you might want to:

  * [Deploy Drill in a clustered environment.](/docs/deploying-apache-drill-in-a-clustered-environment)
  * [Configure storage plugins to connect Drill to your data sources](/docs/connect-to-data-sources).
<<<<<<< HEAD
  * Query [Hive](/docs/querying-hive) and [HBase](/docs/registering-hbase) data.
=======
  * Query [Hive](/docs/querying-hive) and [HBase](/docs/hbase-storage-plugin) data.
>>>>>>> feaa579e
  * [Query Complex Data](/docs/querying-complex-data)
  * [Query Plain Text Files](/docs/querying-plain-text-files)

## More Information

For more information about Apache Drill, explore the  [Apache Drill
web site](http://drill.apache.org).<|MERGE_RESOLUTION|>--- conflicted
+++ resolved
@@ -355,11 +355,7 @@
 
   * [Deploy Drill in a clustered environment.](/docs/deploying-apache-drill-in-a-clustered-environment)
   * [Configure storage plugins to connect Drill to your data sources](/docs/connect-to-data-sources).
-<<<<<<< HEAD
-  * Query [Hive](/docs/querying-hive) and [HBase](/docs/registering-hbase) data.
-=======
   * Query [Hive](/docs/querying-hive) and [HBase](/docs/hbase-storage-plugin) data.
->>>>>>> feaa579e
   * [Query Complex Data](/docs/querying-complex-data)
   * [Query Plain Text Files](/docs/querying-plain-text-files)
 
